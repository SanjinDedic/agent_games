--- conflicted
+++ resolved
@@ -167,11 +167,7 @@
         results = game_class.run_simulations(num_simulations, game_class, league, custom_rewards)
         
         if league_name != "test_league":
-<<<<<<< HEAD
-            sim_result = save_simulation_results(session, league.id, results, custom_rewards)
-=======
-            sim_id = database.save_simulation_results(session, league.id, results, custom_rewards)
->>>>>>> 80056b99
+            sim_result = database.save_simulation_results(session, league.id, results, custom_rewards)
         
         # Only include custom_rewards in the response if they were provided
         response_data = transform_result(results, sim_result, league.name) 
