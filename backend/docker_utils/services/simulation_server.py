--- conflicted
+++ resolved
@@ -1,21 +1,17 @@
+# sys.path.append(os.path.abspath(os.path.join(os.path.dirname(__file__), "..", "..")))
+
 import logging
 from concurrent.futures import ThreadPoolExecutor, as_completed
 from datetime import datetime, timedelta
 from typing import List, Optional
 
-<<<<<<< HEAD
 import pytz
-
-# Add the backend directory to Python path
-sys.path.insert(0, "/backend")
-
-from database.db_models import League  # Updated import path
-=======
->>>>>>> 110a5b38
 from fastapi import FastAPI, HTTPException
 from pydantic import BaseModel
 
-<<<<<<< HEAD
+from backend.database.db_models import League  # Updated import path
+from backend.games.game_factory import GameFactory
+
 AUSTRALIA_SYDNEY_TZ = pytz.timezone("Australia/Sydney")
 
 logging.basicConfig(
@@ -23,12 +19,6 @@
     format="%(asctime)s - %(name)s - %(levelname)s - %(message)s",
     handlers=[logging.FileHandler("validation_server.log"), logging.StreamHandler()],
 )
-=======
-from backend.database.db_models import League  # Updated import path
-from backend.games.game_factory import GameFactory
-
-# Rest of the simulation_server.py code remains the same...
->>>>>>> 110a5b38
 
 logger = logging.getLogger(__name__)
 
