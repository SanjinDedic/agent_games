import ast
import logging
<<<<<<< HEAD
import sys
from datetime import datetime, timedelta
from typing import Any, Dict, Optional, Tuple, Union

# Add the backend directory to Python path
sys.path.insert(0, "/backend")

from database.db_models import League
=======
import os
import shutil
import tempfile
from concurrent.futures import ThreadPoolExecutor
from datetime import datetime, timedelta
from typing import Any, Dict, Optional, Tuple, Union

>>>>>>> 110a5b38
from fastapi import FastAPI
from pydantic import BaseModel

<<<<<<< HEAD
=======
from backend.database.db_models import League  # Updated import path
from backend.games.game_factory import GameFactory

# Rest of the validation_server.py code remains the same...

# Configure logging
>>>>>>> 110a5b38
logging.basicConfig(
    level=logging.INFO,
    format="%(asctime)s - %(name)s - %(levelname)s - %(message)s",
    handlers=[logging.FileHandler("validation_server.log"), logging.StreamHandler()],
)

logger = logging.getLogger(__name__)

app = FastAPI()

# Security configuration
ALLOWED_MODULES = {
    "random": None,
    "games": None,
    "player": None,
    "math": None,
}

RISKY_FUNCTIONS = [
    "eval",
    "exec",
    "open",
    "compile",
    "execfile",
    "input",
    "os",
    "sys",
    "subprocess",
    "importlib",
    "__import__",
]


class ValidationRequest(BaseModel):
    code: str
    game_name: str
    team_name: str
    num_simulations: int = 100
    custom_rewards: Optional[list] = None


class ValidationResponse(BaseModel):
    status: str
    message: Optional[str] = None
    feedback: Union[str, Dict, None] = None
    simulation_results: Optional[Dict[str, Any]] = None


class CodeValidator(ast.NodeVisitor):
    """AST visitor for validating code safety"""

    def __init__(self):
        self.safe = True
        self.error_message = None

    def visit_Import(self, node):
        for alias in node.names:
            if not self._is_allowed_import(alias.name):
                self.safe = False
                self.error_message = f"Unauthorized import: {alias.name}"
                return
        self.generic_visit(node)

    def visit_ImportFrom(self, node):
        if not self._is_allowed_import(node.module, node.names[0].name):
            self.safe = False
            self.error_message = (
                f"Unauthorized import: {node.module}.{node.names[0].name}"
            )
            return
        self.generic_visit(node)

    def visit_Call(self, node):
        if isinstance(node.func, ast.Name) and node.func.id in RISKY_FUNCTIONS:
            self.safe = False
            self.error_message = f"Unauthorized function call: {node.func.id}"
            return
        self.generic_visit(node)

    def _is_allowed_import(self, module: str, submodule: str = None) -> bool:
        parts = module.split(".")
        current = ALLOWED_MODULES
        for part in parts:
            if part not in current:
                return False
            if current[part] is None:
                return True
            current = current[part]
        return submodule in current if submodule else True


def validate_code(code: str) -> Tuple[bool, Optional[str]]:
    """Validate code safety using AST analysis"""
    try:
        tree = ast.parse(code)
    except SyntaxError as e:
        return False, f"Syntax error in code: {str(e)}"

    validator = CodeValidator()
    validator.visit(tree)
    return validator.safe, validator.error_message


@app.get("/health")
async def health_check():
    return {"status": "healthy"}


@app.get("/logs")
async def get_logs():
    """Get recent log entries"""
    logger.info("Received request for recent logs")
    try:
        with open("validation_server.log", "r") as f:
            logs = f.read()
        return {"logs": logs}
    except FileNotFoundError:
        return {"logs": "No logs found"}


@app.post("/validate", response_model=ValidationResponse)
async def validate_submission(request: ValidationRequest) -> ValidationResponse:
    """Validate submitted code and run test simulation"""
    logger.info(f"Received validation request for team {request.team_name}")
    try:
        # First check if the code is safe
        is_safe, error_message = validate_code(request.code)
        if not is_safe:
            return ValidationResponse(
                status="error", message=f"Agent code is not safe: {error_message}"
            )

        # Create test league with validation players
        test_league = League(
            name="validation_leagueX",
            created_date=datetime.now(),
            expiry_date=datetime.now() + timedelta(days=1),
            game=request.game_name,
        )

        # Create instance and add validation players
        try:
            game_class = GameFactory.get_game_class(request.game_name)
            game_instance = game_class(test_league)
        except Exception as e:
            logger.error(f"Error creating game instance: {str(e)}")
            return ValidationResponse(
                status="error", message=f"Error initializing game: {str(e)}"
            )

        # Add the submitted player code
        try:
            game_instance.add_player(request.code, request.team_name)
        except Exception as e:
            logger.error(f"Error adding player: {str(e)}")
            return ValidationResponse(
                status="error", message=f"Error adding player: {str(e)}"
            )

        try:
            # Run simulations
            feedback_result = game_instance.run_single_game_with_feedback(
                request.custom_rewards
            )
            sim_game_instance = game_class(test_league)
            sim_game_instance.add_player(request.code, request.team_name)
            simulation_results = sim_game_instance.run_simulations(
                request.num_simulations, test_league, request.custom_rewards
            )
        except Exception as e:
            logger.error(f"Error during simulation: {str(e)}")
            return ValidationResponse(
                status="error", message=f"Error during simulation: {str(e)}"
            )

        return ValidationResponse(
            status="success",
            feedback=feedback_result.get("feedback"),
            simulation_results=simulation_results,
        )

    except Exception as e:
        logger.error(f"Unexpected error during validation: {str(e)}")
        return ValidationResponse(
            status="error", message=f"Unexpected error during validation: {str(e)}"
        )


if __name__ == "__main__":
    import uvicorn

    uvicorn.run(app, host="0.0.0.0", port=8001)<|MERGE_RESOLUTION|>--- conflicted
+++ resolved
@@ -1,35 +1,15 @@
 import ast
 import logging
-<<<<<<< HEAD
 import sys
 from datetime import datetime, timedelta
 from typing import Any, Dict, Optional, Tuple, Union
 
-# Add the backend directory to Python path
-sys.path.insert(0, "/backend")
-
-from database.db_models import League
-=======
-import os
-import shutil
-import tempfile
-from concurrent.futures import ThreadPoolExecutor
-from datetime import datetime, timedelta
-from typing import Any, Dict, Optional, Tuple, Union
-
->>>>>>> 110a5b38
 from fastapi import FastAPI
 from pydantic import BaseModel
 
-<<<<<<< HEAD
-=======
-from backend.database.db_models import League  # Updated import path
+from backend.database.db_models import League
 from backend.games.game_factory import GameFactory
 
-# Rest of the validation_server.py code remains the same...
-
-# Configure logging
->>>>>>> 110a5b38
 logging.basicConfig(
     level=logging.INFO,
     format="%(asctime)s - %(name)s - %(levelname)s - %(message)s",
