import json
import logging
import subprocess
import time
<<<<<<< HEAD
from typing import Optional
import os
=======
>>>>>>> 110a5b38

from backend.config import ROOT_DIR

logger = logging.getLogger(__name__)

CONTAINERS = {
    "validator": {
        "dockerfile": "docker_utils/dockerfiles/validator.dockerfile",
    },
    "simulator": {
        "dockerfile": "docker_utils/dockerfiles/simulator.dockerfile",
    },
}


def get_container_logs(container_name: str) -> str:
    """Get the logs from a container"""
    try:
        result = subprocess.run(
            ["docker", "logs", container_name],
            capture_output=True,
            text=True,
            check=True,
        )
        return result.stdout
    except subprocess.CalledProcessError:
        return "Could not retrieve container logs"


def stop_containers():
    """Stop and remove running containers"""
    for container_name in CONTAINERS:
        try:
            # Check if container exists
            result = subprocess.run(
                ["docker", "ps", "-a", "-q", "-f", f"name={container_name}"],
                capture_output=True,
                text=True,
            )

            if result.stdout.strip():
                logger.info(f"Stopping {container_name} container...")
                # Stop the container
                subprocess.run(
                    ["docker", "stop", container_name], check=True, capture_output=True
                )
                # Remove the container
                subprocess.run(
                    ["docker", "rm", container_name], check=True, capture_output=True
                )
                logger.info(f"{container_name} container stopped and removed")

        except subprocess.CalledProcessError as e:
            logger.error(f"Error stopping {container_name} container: {e}")
            logger.error(f"Command output: {e.output}")
        except Exception as e:
            logger.error(f"Unexpected error stopping {container_name} container: {e}")


def ensure_containers_running():
    """Ensure both validator and simulator containers are running, building images if needed"""
    for container_name, config in CONTAINERS.items():
        try:
            # First, clean up any existing stopped container
            subprocess.run(
                ["docker", "rm", "-f", container_name],
                capture_output=True,
                check=False,  # Don't fail if container doesn't exist
            )

            # Check if image exists
            result = subprocess.run(
                ["docker", "images", "-q", container_name],
                capture_output=True,
                text=True,
            )

            # Build image if it doesn't exist
            if not result.stdout.strip():
                logger.info(f"Building {container_name} image...")
                subprocess.run(
                    [
                        "docker",
                        "build",
                        "-t",
                        container_name,
                        "-f",
                        config["dockerfile"],
                        ".",
                    ],
                    check=True,
                    cwd=ROOT_DIR,
                )

            # Start container with host network
            logger.info(f"Starting {container_name} container...")
            subprocess.run(
                [
                    "docker",
                    "run",
                    "-d",
                    "--name",
                    container_name,
                    "--network=host",
                    "-v",
                    f"{ROOT_DIR}:/agent_games:ro",
                    "-e",
                    f"SERVICE_TOKEN={os.getenv('SERVICE_TOKEN')}",  # Make sure this line is present
                    "-e",
                    f"SECRET_KEY={os.getenv('SECRET_KEY')}", 
                    "--restart=unless-stopped",
                    container_name,
                ],
                check=True,
                cwd=ROOT_DIR,
            )

            # Wait briefly for container to start
            time.sleep(2)

            # Check container status
            inspect_result = subprocess.run(
                ["docker", "inspect", container_name],
                capture_output=True,
                text=True,
            )

            if inspect_result.returncode == 0:
                container_info = json.loads(inspect_result.stdout)
                if not container_info[0]["State"]["Running"]:
                    logs = get_container_logs(container_name)
                    logger.error(
                        f"{container_name} failed to start. Container logs:\n{logs}"
                    )
                    raise RuntimeError(f"{container_name} container failed to start")
                logger.info(f"{container_name} container started successfully")
            else:
                raise RuntimeError(f"Could not inspect {container_name} container")

        except subprocess.CalledProcessError as e:
            logger.error(f"Docker command failed for {container_name}: {e}")
            logger.error(f"Command output: {e.output}")
            logs = get_container_logs(container_name)
            logger.error(f"Container logs:\n{logs}")
            raise RuntimeError(f"Failed to manage {container_name} container: {e}")
        except Exception as e:
            logger.error(f"Error managing {container_name} container: {e}")
            logs = get_container_logs(container_name)
            logger.error(f"Container logs:\n{logs}")
            raise RuntimeError(f"Error managing {container_name} container: {e}")<|MERGE_RESOLUTION|>--- conflicted
+++ resolved
@@ -1,12 +1,8 @@
 import json
 import logging
+import os
 import subprocess
 import time
-<<<<<<< HEAD
-from typing import Optional
-import os
-=======
->>>>>>> 110a5b38
 
 from backend.config import ROOT_DIR
 
@@ -116,7 +112,7 @@
                     "-e",
                     f"SERVICE_TOKEN={os.getenv('SERVICE_TOKEN')}",  # Make sure this line is present
                     "-e",
-                    f"SECRET_KEY={os.getenv('SECRET_KEY')}", 
+                    f"SECRET_KEY={os.getenv('SECRET_KEY')}",
                     "--restart=unless-stopped",
                     container_name,
                 ],
