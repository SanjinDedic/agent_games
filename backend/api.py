--- conflicted
+++ resolved
@@ -1,10 +1,6 @@
 import os
 from contextlib import asynccontextmanager
-<<<<<<< HEAD
-=======
 import logging
-
->>>>>>> 55833442
 import database
 from auth import get_current_user
 from config import ROOT_DIR
