<<<<<<< HEAD
from database.db_config import get_database_url
=======
>>>>>>> 110a5b38
from sqlmodel import Session, create_engine

from backend.config import get_database_url


def get_db_engine():
    return create_engine(get_database_url())


def get_db():
    """Database session dependency"""
    engine = get_db_engine()
    with Session(engine) as session:
        yield session<|MERGE_RESOLUTION|>--- conflicted
+++ resolved
@@ -1,10 +1,6 @@
-<<<<<<< HEAD
-from database.db_config import get_database_url
-=======
->>>>>>> 110a5b38
 from sqlmodel import Session, create_engine
 
-from backend.config import get_database_url
+from backend.database.db_config import get_database_url
 
 
 def get_db_engine():
