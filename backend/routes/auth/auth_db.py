from datetime import timedelta

<<<<<<< HEAD
from database.db_config import get_database_url
from database.db_models import Admin, Team
from routes.auth.auth_core import create_access_token
=======
>>>>>>> 110a5b38
from sqlmodel import Session, create_engine, select

from backend.config import ACCESS_TOKEN_EXPIRE_MINUTES, get_database_url
from backend.database import db_models
from backend.routes.auth.auth_core import create_access_token


class InvalidCredentialsError(Exception):
    """Raised when login credentials are invalid"""

    pass


def get_db():
    """Database session dependency"""
    engine = create_engine(get_database_url())
    with Session(engine) as session:
        yield session


def get_team_token(session: Session, team_name: str, team_password: str):
    """Get authentication token for team login"""
    team = session.exec(select(db_models.Team).where(db_models.Team.name == team_name)).one_or_none()

    if not team:
        raise InvalidCredentialsError(f"Team '{team_name}' not found")

    if not team.verify_password(team_password):
        raise InvalidCredentialsError("Invalid team password")

    access_token_expires = timedelta(minutes=20)
    access_token = create_access_token(
        data={"sub": team_name, "role": "student"}, expires_delta=access_token_expires
    )

    return {"access_token": access_token, "token_type": "bearer"}


def get_admin_token(session: Session, username: str, password: str):
    """Get authentication token for admin login"""
    admin = session.exec(select(db_models.Admin).where(db_models.Admin.username == username)).one_or_none()

    if not admin or not admin.verify_password(password):
        raise InvalidCredentialsError("Invalid credentials")

    access_token_expires = timedelta(minutes=20)
    access_token = create_access_token(
        data={"sub": "admin", "role": "admin"}, expires_delta=access_token_expires
    )

    return {"access_token": access_token, "token_type": "bearer"}<|MERGE_RESOLUTION|>--- conflicted
+++ resolved
@@ -1,15 +1,9 @@
 from datetime import timedelta
 
-<<<<<<< HEAD
-from database.db_config import get_database_url
-from database.db_models import Admin, Team
-from routes.auth.auth_core import create_access_token
-=======
->>>>>>> 110a5b38
 from sqlmodel import Session, create_engine, select
 
-from backend.config import ACCESS_TOKEN_EXPIRE_MINUTES, get_database_url
-from backend.database import db_models
+from backend.database.db_config import get_database_url
+from backend.database.db_models import Admin, Team
 from backend.routes.auth.auth_core import create_access_token
 
 
@@ -28,7 +22,7 @@
 
 def get_team_token(session: Session, team_name: str, team_password: str):
     """Get authentication token for team login"""
-    team = session.exec(select(db_models.Team).where(db_models.Team.name == team_name)).one_or_none()
+    team = session.exec(select(Team).where(Team.name == team_name)).one_or_none()
 
     if not team:
         raise InvalidCredentialsError(f"Team '{team_name}' not found")
@@ -46,7 +40,7 @@
 
 def get_admin_token(session: Session, username: str, password: str):
     """Get authentication token for admin login"""
-    admin = session.exec(select(db_models.Admin).where(db_models.Admin.username == username)).one_or_none()
+    admin = session.exec(select(Admin).where(Admin.username == username)).one_or_none()
 
     if not admin or not admin.verify_password(password):
         raise InvalidCredentialsError("Invalid credentials")
