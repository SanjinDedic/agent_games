import json
import logging
<<<<<<< HEAD
=======

>>>>>>> 110a5b38
from datetime import datetime, timedelta
from typing import Dict, Optional

import pytz
<<<<<<< HEAD
from database.db_models import League, Submission, Team
=======

from backend.database.db_models import League, Submission, Team
>>>>>>> 110a5b38
from sqlmodel import Session, select

logger = logging.getLogger(__name__)
AUSTRALIA_SYDNEY_TZ = pytz.timezone("Australia/Sydney")


class SubmissionLimitExceededError(Exception):
    """Raised when submission rate limit is exceeded"""

    pass


class TeamNotFoundError(Exception):
    """Raised when team is not found"""

    pass


class LeagueNotFoundError(Exception):
    """Raised when league is not found"""

    pass


def allow_submission(session: Session, team_id: int) -> bool:
    """Check if team is allowed to submit (rate limiting)"""
    one_minute_ago = datetime.now(AUSTRALIA_SYDNEY_TZ) - timedelta(minutes=1)
    recent_submissions = session.exec(
        select(Submission)
        .where(Submission.team_id == team_id)
        .where(Submission.timestamp >= one_minute_ago)
    ).all()

    if len(recent_submissions) > 5:
        raise SubmissionLimitExceededError(
            "You can only make 5 submissions per minute."
        )
    return True


def save_submission(session: Session, code: str, team_id: int) -> int:
    """Save a code submission"""
    db_submission = Submission(
        code=code,
        timestamp=datetime.now(AUSTRALIA_SYDNEY_TZ),
        team_id=team_id,
    )
    session.add(db_submission)
    session.commit()
    return db_submission.id


def assign_team_to_league(session: Session, team_name: str, league_name: str) -> str:
    """Assign a team to a league"""
    league = session.exec(
        select(League).where(League.name == league_name)
    ).one_or_none()
    if not league:
        raise LeagueNotFoundError(f"League '{league_name}' not found")

    team = session.exec(select(Team).where(Team.name == team_name)).one_or_none()
    if not team:
        raise TeamNotFoundError(f"Team '{team_name}' not found")

    team.league_id = league.id
    session.add(team)
    session.commit()
    session.refresh(team)
    return f"Team '{team.name}' assigned to league '{league.name}'"


def get_published_result(session: Session, league_name: str) -> dict:
    """Get published results for a specific league"""
    league = session.exec(
        select(League).where(League.name == league_name)
    ).one_or_none()
    if not league:
        raise LeagueNotFoundError(f"League '{league_name}' not found")

    active = False
    expiry_date = league.expiry_date
    if expiry_date.tzinfo is None:
        expiry_date = AUSTRALIA_SYDNEY_TZ.localize(expiry_date)
    if expiry_date > datetime.now(AUSTRALIA_SYDNEY_TZ):
        active = True

    for sim in league.simulation_results:
        if sim.published:
            total_points = {}
            table = {}
            num_simulations = sim.num_simulations
            for result in sim.simulation_results:
                total_points[result.team.name] = result.score
                for i in range(1, 4):
                    value_name = getattr(result, f"custom_value{i}_name")
                    value = getattr(result, f"custom_value{i}")
                    if value_name:
                        if value_name not in table:
                            table[value_name] = {}
                        table[value_name][result.team.name] = value

            feedback = None
            if sim.feedback_str is not None:
                feedback = sim.feedback_str
            elif sim.feedback_json is not None:
                feedback = json.loads(sim.feedback_json)

            return {
                "league_name": league_name,
                "id": sim.id,
                "total_points": total_points,
                "table": table,
                "num_simulations": num_simulations,
                "active": active,
                "rewards": json.loads(sim.custom_rewards),
                "feedback": feedback,
            }

    return None


def get_all_published_results(session: Session) -> dict:
    """Get all published results across leagues"""
    current_time = datetime.now(AUSTRALIA_SYDNEY_TZ)
    all_results = []

    leagues = session.exec(select(League)).all()
    for league in leagues:
        expiry_date = league.expiry_date
        if expiry_date.tzinfo is None:
            expiry_date = AUSTRALIA_SYDNEY_TZ.localize(expiry_date)
        active = expiry_date >= current_time

        for sim in league.simulation_results:
            if sim.published:
                result = process_simulation_results(sim, league.name, active)
                all_results.append(result)

    return {"all_results": all_results}


def process_simulation_results(sim, league_name: str, active: bool = None) -> dict:
    """Helper function to process simulation results"""
    total_points = {}
    table_data = {}

    for result in sim.simulation_results:
        team_name = result.team.name
        total_points[team_name] = result.score

        for i in range(1, 4):
            custom_value = getattr(result, f"custom_value{i}")
            custom_value_name = getattr(result, f"custom_value{i}_name")

            if custom_value_name:
                if custom_value_name not in table_data:
                    table_data[custom_value_name] = {}
                table_data[custom_value_name][team_name] = custom_value

    feedback = None
    if sim.feedback_str is not None:
        feedback = sim.feedback_str
    elif sim.feedback_json is not None:
        feedback = json.loads(sim.feedback_json)

    result_data = {
        "league_name": league_name,
        "id": sim.id,
        "total_points": total_points,
        "table": table_data,
        "num_simulations": sim.num_simulations,
        "timestamp": sim.timestamp,
        "rewards": sim.custom_rewards,
        "feedback": feedback,
    }

    if active is not None:
        result_data["active"] = active

    return result_data


# routes/user/user_db.py


def get_all_leagues(session: Session) -> Dict:
    """Get all leagues - reusing existing query logic"""
    try:
        leagues = session.exec(select(League)).all()
        return {
            "leagues": [
                {
                    "id": league.id,
                    "name": league.name,
                    "game": league.game,
                    "created_date": league.created_date,
                    "expiry_date": league.expiry_date,
                }
                for league in leagues
            ]
        }
    except Exception as e:
        logger.error(f"Error retrieving leagues: {e}")
        raise


def get_team(session, team_name):
    team = session.exec(select(Team).where(Team.name == team_name)).one_or_none()
    if not team:
        raise TeamNotFoundError(f"Team '{team_name}' not found")
    return team


def get_latest_submissions_for_league(
    session: Session, league_id: int
) -> Dict[str, str]:
    """Get latest submissions for all teams in a league"""
    try:
        # First get all teams in the league
        teams = session.exec(select(Team).where(Team.league_id == league_id)).all()

        submissions = {}
        for team in teams:
            # Get latest submission for each team
            latest_submission = session.exec(
                select(Submission)
                .where(Submission.team_id == team.id)
                .order_by(Submission.timestamp.desc())
                .limit(1)
            ).first()

            if latest_submission:
                submissions[team.name] = latest_submission.code

        logger.info(f"Found {len(submissions)} submissions for league {league_id}")
        return submissions

    except Exception as e:
        logger.error(f"Error getting league submissions: {str(e)}")
        raise


def get_team_submission(session: Session, team_name: str) -> Dict[str, Optional[str]]:
    """Get latest submission for a specific team"""
    try:
        # Get team first
        team = session.exec(select(Team).where(Team.name == team_name)).first()

        if not team:
            logger.warning(f"Team not found: {team_name}")
            return {"code": None}

        # Get latest submission
        submission = session.exec(
            select(Submission)
            .where(Submission.team_id == team.id)
            .order_by(Submission.timestamp.desc())
            .limit(1)
        ).first()

        # Return dictionary with code
        return {"code": submission.code if submission else None}

    except Exception as e:
        logger.error(f"Error getting team submission: {str(e)}")
        raise<|MERGE_RESOLUTION|>--- conflicted
+++ resolved
@@ -1,20 +1,12 @@
 import json
 import logging
-<<<<<<< HEAD
-=======
-
->>>>>>> 110a5b38
 from datetime import datetime, timedelta
 from typing import Dict, Optional
 
 import pytz
-<<<<<<< HEAD
-from database.db_models import League, Submission, Team
-=======
+from sqlmodel import Session, select
 
 from backend.database.db_models import League, Submission, Team
->>>>>>> 110a5b38
-from sqlmodel import Session, select
 
 logger = logging.getLogger(__name__)
 AUSTRALIA_SYDNEY_TZ = pytz.timezone("Australia/Sydney")
