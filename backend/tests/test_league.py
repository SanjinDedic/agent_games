--- conflicted
+++ resolved
@@ -1,23 +1,12 @@
 import json
-import os
-import shutil
 from datetime import datetime, timedelta
 
 import pytest
-<<<<<<< HEAD
-from config import ROOT_DIR
-from database.db_models import League, SimulationResult, Team
-from fastapi.testclient import TestClient
-from routes.auth.auth_core import create_access_token
-from routes.user.user_db import get_all_leagues
-from sqlmodel import Session, select
-=======
 from sqlmodel import select
 
 from backend.config import ROOT_DIR
 from backend.database.db_models import League, SimulationResult
 from backend.routes.auth.auth_core import create_access_token
->>>>>>> 110a5b38
 
 
 @pytest.fixture
