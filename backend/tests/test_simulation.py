<<<<<<< HEAD
from unittest.mock import patch

import pytest
from docker_utils.services.simulation_server import aggregate_simulation_results, app
=======
>>>>>>> 110a5b38
from fastapi.testclient import TestClient

from backend.docker_utils.services.simulation_server import (
    aggregate_simulation_results, app)

client = TestClient(app)


def test_health_check():
    response = client.get("/health")
    assert response.status_code == 200
    assert response.json() == {"status": "healthy"}


def test_aggregate_simulation_results():
    simulation_results = [
        {
            "points": {"player1": 10, "player2": 20},
            "table": {"wins": {"player1": 1, "player2": 2}},
        },
        {
            "points": {"player1": 15, "player2": 25},
            "table": {"wins": {"player1": 2, "player2": 3}},
        },
    ]

    result = aggregate_simulation_results(simulation_results, 2)
    assert result["total_points"] == {"player1": 25, "player2": 45}
    assert result["num_simulations"] == 2
    assert "table" in result


def test_run_simulation_success():
    response = client.post(
        "/simulate",
        json={
            "league_id": 1,
            "game_name": "prisoners_dilemma",
            "num_simulations": 10,
            "custom_rewards": [4, 0, 6, 2],
        },
    )
    assert response.status_code == 200
    result = response.json()
    assert "status" in result
    assert result["status"] == "success"
    assert "simulation_results" in result
    assert "feedback" in result


'''
def test_run_simulation_exception_handling():
    """Test different error scenarios in simulation handling"""

    # Test case 1: League not found
    response = client.post(
        "/simulate",
        json={
            "league_id": 99999,  # Non-existent league ID
            "game_name": "prisoners_dilemma",
            "num_simulations": 10,
        },
    )
    assert response.status_code == 200
    result = response.json()
    assert "detail" in result
    assert "League with ID" in result["detail"]

    # Test case 2: Invalid game configuration
    response = client.post(
        "/simulate",
        json={
            "league_id": 1,
            "game_name": "prisoners_dilemma",
            "num_simulations": -1,  # Invalid number of simulations
        },
    )
    assert response.status_code == 422
    result = response.json()
    assert "detail" in result

    # Test case 3: Runtime error during simulation
    with patch(
        "games.prisoners_dilemma.prisoners_dilemma.PrisonersDilemmaGame.play_game"
    ) as mock_play:
        mock_play.side_effect = Exception("Simulation failed")
        response = client.post(
            "/simulate",
            json={
                "league_id": 1,
                "game_name": "prisoners_dilemma",
                "num_simulations": 10,
            },
        )
        assert response.status_code == 200
        result = response.json()
        assert result["status"] == "error"
        assert "Simulation failed" in result["message"]
        assert "simulation_results" in result
        assert result["simulation_results"]["num_simulations"] == 10
        assert result["simulation_results"]["total_points"] == {}
        assert result["simulation_results"]["table"] == {}

    # Test case 4: Player loading error
    with patch("games.base_game.BaseGame.get_all_player_classes_via_api") as mock_load:
        mock_load.side_effect = Exception("Failed to load players")
        response = client.post(
            "/simulate",
            json={
                "league_id": 1,
                "game_name": "prisoners_dilemma",
                "num_simulations": 10,
            },
        )
        assert response.status_code == 200
        result = response.json()
        assert result["status"] == "error"
        assert "Failed to load players" in result["message"]
'''<|MERGE_RESOLUTION|>--- conflicted
+++ resolved
@@ -1,14 +1,9 @@
-<<<<<<< HEAD
-from unittest.mock import patch
-
-import pytest
-from docker_utils.services.simulation_server import aggregate_simulation_results, app
-=======
->>>>>>> 110a5b38
 from fastapi.testclient import TestClient
 
 from backend.docker_utils.services.simulation_server import (
-    aggregate_simulation_results, app)
+    aggregate_simulation_results,
+    app,
+)
 
 client = TestClient(app)
 
