--- conflicted
+++ resolved
@@ -1,23 +1,10 @@
-import os
 from datetime import datetime, timedelta
 
 import pytest
-<<<<<<< HEAD
-from api import app
-from config import ROOT_DIR
-from database import get_db_engine
-from database.db_models import League, Submission, Team
-from fastapi.testclient import TestClient
-from routes.user.user_db import get_team
-from sqlmodel import Session, delete, select
-from tests.database_setup import setup_test_db
-=======
-from sqlmodel import select
-
-from backend.config import ROOT_DIR
-from backend.database.db_models import League
+from sqlmodel import delete, select
+
+from backend.database.db_models import League, Submission, Team
 from backend.routes.user.user_db import get_team
->>>>>>> 110a5b38
 
 
 @pytest.fixture
